#!/usr/bin/env python
# encoding: utf-8

# The MIT License (MIT)

# Copyright (c) 2017-2019 CNRS

# Permission is hereby granted, free of charge, to any person obtaining a copy
# of this software and associated documentation files (the "Software"), to deal
# in the Software without restriction, including without limitation the rights
# to use, copy, modify, merge, publish, distribute, sublicense, and/or sell
# copies of the Software, and to permit persons to whom the Software is
# furnished to do so, subject to the following conditions:

# The above copyright notice and this permission notice shall be included in
# all copies or substantial portions of the Software.

# THE SOFTWARE IS PROVIDED "AS IS", WITHOUT WARRANTY OF ANY KIND, EXPRESS OR
# IMPLIED, INCLUDING BUT NOT LIMITED TO THE WARRANTIES OF MERCHANTABILITY,
# FITNESS FOR A PARTICULAR PURPOSE AND NONINFRINGEMENT. IN NO EVENT SHALL THE
# AUTHORS OR COPYRIGHT HOLDERS BE LIABLE FOR ANY CLAIM, DAMAGES OR OTHER
# LIABILITY, WHETHER IN AN ACTION OF CONTRACT, TORT OR OTHERWISE, ARISING FROM,
# OUT OF OR IN CONNECTION WITH THE SOFTWARE OR THE USE OR OTHER DEALINGS IN THE
# SOFTWARE.

# AUTHORS
# Hervé BREDIN - http://herve.niderb.fr

import io
import time
import yaml
import zipfile
import hashlib
import torch
import multiprocessing
from typing import Optional, Union
from pathlib import Path
from os.path import basename
import numpy as np
from tqdm import tqdm
from glob import glob
from pyannote.database import FileFinder
from pyannote.database import get_protocol
from pyannote.audio.features.utils import get_audio_duration
from sortedcontainers import SortedDict
from torch.utils.tensorboard import SummaryWriter
from functools import partial
from pyannote.core.utils.helper import get_class_by_name
import warnings
from pyannote.audio.train.task import Task

from pyannote.audio.features import Precomputed

def create_zip(validate_dir: Path):
    """

    # create zip file containing:
    # config.yml
    # {self.train_dir_}/specs.yml
    # {self.train_dir_}/weights/{epoch:04d}*.pt
    # {self.validate_dir_}/params.yml

    """

    existing_zips = list(validate_dir.glob('*.zip'))
    if len(existing_zips) == 1:
        existing_zips[0].unlink()
    elif len(existing_zips) > 1:
        msg = (
            f'Looks like there are too many torch.hub zip files '
            f'in {validate_dir}.')
        raise NotImplementedError(msg)

    params_yml = validate_dir / 'params.yml'

    with open(params_yml, 'r') as fp:
        params = yaml.load(fp, Loader=yaml.SafeLoader)
        epoch = params['epoch']

    xp_dir = validate_dir.parents[3]
    config_yml = xp_dir / 'config.yml'

    train_dir = validate_dir.parents[1]
    weights_dir = train_dir / 'weights'
    specs_yml = train_dir / 'specs.yml'

    hub_zip = validate_dir / 'hub.zip'
    with zipfile.ZipFile(hub_zip, 'w') as z:
        z.write(config_yml, arcname=config_yml.relative_to(xp_dir))
        z.write(specs_yml, arcname=specs_yml.relative_to(xp_dir))
        z.write(params_yml, arcname=params_yml.relative_to(xp_dir))
        for pt in weights_dir.glob(f'{epoch:04d}*.pt'):
            z.write(pt, arcname=pt.relative_to(xp_dir))

    sha256_hash = hashlib.sha256()
    with open(hub_zip,"rb") as fp:
        for byte_block in iter(lambda: fp.read(4096),b""):
            sha256_hash.update(byte_block)

    hash_prefix = sha256_hash.hexdigest()[:10]
    target = validate_dir / f"{hash_prefix}.zip"
    hub_zip.rename(target)

    return target


class Application:

    CONFIG_YML = '{experiment_dir}/config.yml'
    TRAIN_DIR = '{experiment_dir}/train/{protocol}.{subset}'
    WEIGHTS_DIR = '{train_dir}/weights'
    MODEL_PT = '{train_dir}/weights/{epoch:04d}.pt'
    VALIDATE_DIR = '{train_dir}/validate{_criterion}/{protocol}.{subset}'
    APPLY_DIR = '{validate_dir}/apply/{epoch:04d}'

    @classmethod
    def from_train_dir(cls, train_dir: Path,
                            training: bool = False):

        app = cls(train_dir.parents[1], training=training)
        app.train_dir_ = train_dir
        return app

    @classmethod
    def from_model_pt(cls, model_pt: Path,
                           training: bool = False):

        train_dir = model_pt.parents[1]
        app = cls.from_train_dir(model_pt.parents[1], training=training)

        app.model_pt_ = model_pt
        epoch = int(model_pt.stem)
        app.model_ = app.load_model(epoch)
        app.epoch_ = epoch
        return app

    @classmethod
    def from_validate_dir(cls, validate_dir: Path,
                               training: Optional[bool] = False):

        # load params.yml file from validate directory
        with open(validate_dir / 'params.yml', 'r') as fp:
            params_yml = yaml.load(fp, Loader=yaml.SafeLoader)

        # build path to best epoch model
        epoch = params_yml['epoch']
        model_pt = Path(cls.MODEL_PT.format(
            train_dir=validate_dir.parents[1], epoch=epoch))

        # instantiate application
        # TODO. get rid of from_model_pt
        app = cls.from_model_pt(model_pt, training=training)
        app.validate_dir_ = validate_dir
        app.epoch_ = epoch

        # keep track of pipeline parameters
        app.pipeline_params_ = params_yml.get('params', {})

        return app

    def __init__(self, experiment_dir, training=False):
        """

        Parameters
        ----------
        experiment_dir : str
        training : boolean, optional
            When False, data augmentation is disabled.
        """

        self.experiment_dir = experiment_dir

        # load configuration
        config_yml = self.CONFIG_YML.format(experiment_dir=self.experiment_dir)
        with open(config_yml, 'r') as fp:
            self.config_ = yaml.load(fp, Loader=yaml.SafeLoader)

        # preprocessors
        preprocessors = {'audio': FileFinder(),
                         'duration': get_audio_duration}

        for key, preprocessor in self.config_.get('preprocessors', {}).items():
            # preprocessors:
            #    key:
            #       name: package.module.ClassName
            #       params:
            #          param1: value1
            #          param2: value2
            if isinstance(preprocessor, dict):
                Klass = get_class_by_name(preprocessor['name'])
                preprocessors[key] = Klass(**preprocessor.get('params', {}))
                continue

            try:
                # preprocessors:
                #    key: /path/to/database.yml
                preprocessors[key] = FileFinder(preprocessor)

            except FileNotFoundError as e:
                # preprocessors:
                #    key: /path/to/{uri}.wav
                preprocessors[key] = preprocessor

        self.preprocessors_ = preprocessors

        # scheduler
        SCHEDULER_DEFAULT = {'name': 'DavisKingScheduler',
                             'params': {'learning_rate': 'auto'}}
        scheduler_cfg = self.config_.get('scheduler', SCHEDULER_DEFAULT)
        Scheduler = get_class_by_name(
            scheduler_cfg['name'],
            default_module_name='pyannote.audio.train.schedulers')
        scheduler_params = scheduler_cfg.get('params', {})
        self.learning_rate_ = scheduler_params.pop('learning_rate', 'auto')
        self.scheduler_ = Scheduler(**scheduler_params)

        # optimizer
        OPTIMIZER_DEFAULT = {
            'name': 'SGD',
            'params': {'momentum': 0.9, 'dampening': 0, 'weight_decay': 0,
                       'nesterov': True}}
        optimizer_cfg = self.config_.get('optimizer', OPTIMIZER_DEFAULT)
        try:
            Optimizer = get_class_by_name(optimizer_cfg['name'],
                                          default_module_name='torch.optim')
            optimizer_params = optimizer_cfg.get('params', {})
            self.get_optimizer_ = partial(Optimizer, **optimizer_params)

        # do not raise an error here as it is possible that the optimizer is
        # not really needed (e.g. in pipeline training)
        except ModuleNotFoundError as e:
            warnings.warn(e.args[0])

        # data augmentation (only when training the model)
        if training and 'data_augmentation' in self.config_ :
            DataAugmentation = get_class_by_name(
                self.config_['data_augmentation']['name'],
                default_module_name='pyannote.audio.augmentation')
            augmentation = DataAugmentation(
                **self.config_['data_augmentation'].get('params', {}))
        else:
            augmentation = None

        # custom callbacks
        self.callbacks_ = []
        for callback_config in self.config_.get('callbacks', {}):
            Callback = get_class_by_name(callback_config['name'])
            callback = Callback(**callback_config.get('params', {}))
            self.callbacks_.append(callback)

        # feature extraction
        FEATURE_DEFAULT = {'name': 'RawAudio',
                           'params': {'sample_rate': 16000}}
        feature_cfg = self.config_.get('feature_extraction', FEATURE_DEFAULT)
        FeatureExtraction = get_class_by_name(
            feature_cfg['name'],
            default_module_name='pyannote.audio.features')
        feature_params = feature_cfg.get('params', {})
        self.feature_extraction_ = FeatureExtraction(
            **feature_params,
            augmentation=augmentation)

        # task
        TaskClass = get_class_by_name(
            self.config_['task']['name'],
            default_module_name=self.config_default_module)
        self.task_ = TaskClass(
            **self.config_['task'].get('params', {}))

        # architecture
        Architecture = get_class_by_name(
            self.config_['architecture']['name'],
            default_module_name='pyannote.audio.models')
        params = self.config_['architecture'].get('params', {})

        self.get_model_from_specs_ = partial(Architecture, **params)
        self.model_resolution_ = Architecture.get_resolution(**params)
        self.model_alignment_ =  Architecture.get_alignment(**params)


    def train(self, protocol_name: str,
                    subset: str = 'train',
                    warm_start: Union[int, str] = 0,
                    epochs: int = 1000,
                    device: Optional[torch.device] = None):
        """Train model

        Parameters
        ----------
        protocol_name : `str`
        subset : {'train', 'development', 'test'}, optional
            Defaults to 'train'.
        warm_start : `int` or `str`, optional
            Restart training at `warm_start`th epoch.
            Defaults to training from scratch.
        epochs : `int`, optional
            Train for that many epochs. Defaults to 1000.
        device : `torch.device`, optional
            Device on which the model will be allocated. Defaults to using CPU.
        """

        # initialize batch generator
        protocol = get_protocol(protocol_name, progress=True,
                                preprocessors=self.preprocessors_)

        batch_generator = self.task_.get_batch_generator(
            self.feature_extraction_,
            protocol,
            subset=subset,
            resolution=self.model_resolution_,
            alignment=self.model_alignment_)

        # initialize model architecture based on specifications
        model = self.get_model_from_specs_(batch_generator.specifications)

        train_dir = Path(self.TRAIN_DIR.format(
            experiment_dir=self.experiment_dir,
            protocol=protocol_name,
            subset=subset))

        iterations = self.task_.fit_iter(
            model,
            batch_generator,
            warm_start=warm_start,
            epochs=epochs,
            get_optimizer=self.get_optimizer_,
            scheduler=self.scheduler_,
            learning_rate=self.learning_rate_,
            train_dir=train_dir,
<<<<<<< HEAD
            device=device)
=======
            device=self.device,
            callbacks=self.callbacks_)
>>>>>>> 55159457

        for _ in iterations:
            pass

    def load_model(self,
                   epoch: int,
                   train_dir: Optional[Path] = None):
        """Load pretrained model

        Parameters
        ----------
        epoch : int
            Which epoch to load.
        train_dir : str, optional
            Path to train directory. Defaults to self.train_dir_.
        """

        if train_dir is None:
            train_dir = self.train_dir_

        # initialize model from specs stored on disk
        specs_yml = self.task_.SPECS_YML.format(train_dir=train_dir)
        with io.open(specs_yml, 'r') as fp:
            specifications = yaml.load(fp, Loader=yaml.SafeLoader)
        specifications['task'] = Task.from_str(specifications['task'])
        self.model_ = self.get_model_from_specs_(specifications)

        import torch
        weights_pt = self.MODEL_PT.format(
            train_dir=train_dir, epoch=epoch)

        # if GPU is not available, load using CPU
        self.model_.load_state_dict(
            torch.load(weights_pt, map_location=lambda storage, loc: storage))

        return self.model_

    def get_number_of_epochs(self, train_dir=None, return_first=False):
        """Get information about completed epochs

        Parameters
        ----------
        train_dir : str, optional
            Training directory. Defaults to self.train_dir_
        return_first : bool, optional
            Defaults (False) to return number of epochs.
            Set to True to also return index of first epoch.

        """

        if train_dir is None:
            train_dir = self.train_dir_

        directory = self.MODEL_PT.format(train_dir=train_dir, epoch=0)[:-7]
        weights = sorted(glob(directory + '*[0-9][0-9][0-9][0-9].pt'))

        if not weights:
            number_of_epochs = 0
            first_epoch = None

        else:
            number_of_epochs = int(basename(weights[-1])[:-3]) + 1
            first_epoch = int(basename(weights[0])[:-3])

        return (number_of_epochs, first_epoch) if return_first \
                                               else number_of_epochs

    def validate_init(self, protocol_name,
                            subset='development'):
        raise NotImplementedError('')

    def validate_epoch(self, epoch,
                             validation_data,
                             protocol=None,
                             subset='development',
                             device: Optional[torch.device] = None,
                             batch_size: int = 32,
                             n_jobs: int = 1,
                             **kwargs):

        raise NotImplementedError('')

    def validation_criterion(self, **kwargs):
        return None

    def validate(self, protocol: str,
                       subset: str = 'development',
                       every: int = 1,
                       start: int = 1,
                       end: int = 100,
                       chronological: bool = False,
                       device: Optional[torch.device] = None,
                       batch_size: int = 32,
                       n_jobs: int = 1,
                       **kwargs):

        criterion = self.validation_criterion(**kwargs)

        validate_dir = Path(self.VALIDATE_DIR.format(
            train_dir=self.train_dir_,
            _criterion=f'_{criterion}' if criterion is not None else '',
            protocol=protocol, subset=subset))

        params_yml = validate_dir / 'params.yml'

        validate_dir.mkdir(parents=True, exist_ok=True)
        writer = SummaryWriter(log_dir=str(validate_dir),
                               purge_step=start)

        validation_data = self.validate_init(protocol, subset=subset)

        if n_jobs > 1:
            self.pool_ = multiprocessing.Pool(n_jobs)

        progress_bar = tqdm(unit='iteration')

        for i, epoch in enumerate(
            self.validate_iter(start=start, end=end, step=every,
                               chronological=chronological)):

            # {'metric': 'detection_error_rate',
            #  'minimize': True,
            #  'value': 0.9,
            #  'pipeline': ...}
            details = self.validate_epoch(epoch,
                                          validation_data,
                                          protocol=protocol,
                                          subset=subset,
                                          device=device,
                                          batch_size=batch_size,
                                          n_jobs=n_jobs,
                                          **kwargs)

            # initialize
            if i == 0:
                # what is the name of the metric?
                metric = details['metric']
                # should the metric be minimized?
                minimize = details['minimize']
                # epoch -> value dictionary
                values = SortedDict()

            # metric value for current epoch
            values[epoch] = details['value']

            # send value to tensorboard
            writer.add_scalar(
                f'validate/{protocol}.{subset}/{metric}',
                values[epoch], global_step=epoch)

            # keep track of best value so far
            if minimize:
                best_epoch = values.iloc[np.argmin(values.values())]
                best_value = values[best_epoch]

            else:
                best_epoch = values.iloc[np.argmax(values.values())]
                best_value = values[best_epoch]

            # if current epoch leads to the best metric so far
            # store both epoch number and best pipeline parameter to disk
            if best_epoch == epoch:

                best = {
                    metric: best_value,
                    'epoch': epoch,
                }
                if 'pipeline' in details:
                    pipeline = details['pipeline']
                    best['params'] = pipeline.parameters(instantiated=True)
                with open(params_yml, mode='w') as fp:
                    fp.write(yaml.dump(best, default_flow_style=False))

                # create/update zip file for later upload to torch.hub
                hub_zip = create_zip(validate_dir)

            # progress bar
            desc = (f'{metric} | '
                    f'Epoch #{best_epoch} = {100 * best_value:g}% (best) | '
                    f'Epoch #{epoch} = {100 * details["value"]:g}%')
            progress_bar.set_description(desc=desc)
            progress_bar.update(1)

    def validate_iter(self, start=1, end=None, step=1, sleep=10,
                      chronological=False):
        """Continuously watches `train_dir` for newly completed epochs
        and yields them for validation

        Note that epochs will not necessarily be yielded in order.
        The very last completed epoch will always be first on the list.

        Parameters
        ----------
        start : int, optional
            Start validating after `start` epochs. Defaults to 1.
        end : int, optional
            Stop validating after epoch `end`. Defaults to never stop.
        step : int, optional
            Validate every `step`th epoch. Defaults to 1.
        sleep : int, optional
        chronological : bool, optional
            Force chronological validation.

        Usage
        -----
        >>> for epoch in app.validate_iter():
        ...     app.validate(epoch)


        """

        if end is None:
            end = np.inf

        validated_epochs = set()
        next_epoch_to_validate_in_order = start

        while next_epoch_to_validate_in_order < end:

            # wait for first epoch to complete
            _, first_epoch = self.get_number_of_epochs(return_first=True)
            if first_epoch is None:
                print('waiting for first epoch to complete...')
                time.sleep(sleep)
                continue

            # corner case: make sure this does not wait forever
            # for epoch 'start' as it might never happen, in case
            # training is started after n pre-existing epochs
            if next_epoch_to_validate_in_order < first_epoch:
                next_epoch_to_validate_in_order = first_epoch

            # first epoch has completed
            break

        while True:

            # check last completed epoch
            last_completed_epoch = self.get_number_of_epochs() - 1

            # if last completed epoch has not been processed yet,
            # always process it first (except if 'in order')
            if (not chronological) and (last_completed_epoch not in validated_epochs):
                next_epoch_to_validate = last_completed_epoch
                time.sleep(5)  # HACK give checkpoint time to save weights

            # in case no new epoch has completed since last time
            # process the next epoch in chronological order (if available)
            elif next_epoch_to_validate_in_order <= last_completed_epoch:
                next_epoch_to_validate = next_epoch_to_validate_in_order

            # otherwise, just wait for a new epoch to complete
            else:
                time.sleep(sleep)
                continue

            if next_epoch_to_validate not in validated_epochs:

                # yield next epoch to process
                yield next_epoch_to_validate

                # stop validation when the last epoch has been reached
                if next_epoch_to_validate >= end:
                    return

                # remember which epoch was processed
                validated_epochs.add(next_epoch_to_validate)

            # increment 'chronological' processing
            if next_epoch_to_validate_in_order == next_epoch_to_validate:
                next_epoch_to_validate_in_order += step


    def apply(self, protocol_name: str,
                    subset: Optional[str] = "test",
                    duration: Optional[float] = None,
                    step: float = 0.25,
                    device: Optional[torch.device] = None,
                    batch_size: int = 32,
                    **kwargs):
        """Apply pre-trained model

        Parameters
        ----------
        protocol_name : `str`
        step : `float`, optional

        subset : {'train', 'development', 'test'}
            Defaults to 'test'
        """

        model = self.model_.to(device)
        model.eval()

        output_dir = Path(self.APPLY_DIR.format(
            validate_dir=self.validate_dir_,
            epoch=self.epoch_))

        # do not use memmap as this would lead to too many open files
        if isinstance(self.feature_extraction_, Precomputed):
            self.feature_extraction_.use_memmap = False

        # initialize extraction
        extraction = self.Extraction(
            model=model,
            feature_extraction=self.feature_extraction_,
            duration=duration,
            step=step * duration,
            batch_size=batch_size,
            device=device)

        params = {}
        try:
            params['labels'] = model.classes
        except AttributeError as e:
            pass
        try:
            params['dimension'] = model.dimension
        except AttributeError as e:
            pass

        # create metadata file at root that contains
        # sliding window and dimension information
        precomputed = Precomputed(
            root_dir=output_dir,
            sliding_window=extraction.sliding_window,
            **params)

        # file generator
        protocol = get_protocol(protocol_name, progress=True,
                                preprocessors=self.preprocessors_)

        for current_file in getattr(protocol, subset)():
            fX = extraction(current_file)
            precomputed.dump(current_file, fX)

        # do not proceed with the full pipeline
        # when there is no such thing for current task
        if not hasattr(self, 'Pipeline'):
            return

        # instantiate pipeline
        pipeline = self.Pipeline(scores=output_dir)
        pipeline.instantiate(self.pipeline_params_)

        # load pipeline metric (when available)
        try:
            metric = pipeline.get_metric()
        except NotImplementedError as e:
            metric = None

        # apply pipeline and dump output to RTTM files
        output_rttm = output_dir / f'{protocol_name}.{subset}.rttm'
        with open(output_rttm, 'w') as fp:
            for current_file in getattr(protocol, subset)():
                hypothesis = pipeline(current_file)
                pipeline.write_rttm(fp, hypothesis)

                # compute evaluation metric (when possible)
                if 'annotation' not in current_file:
                    metric = None

                # compute evaluation metric (when available)
                if metric is None:
                    continue

                reference = current_file['annotation']
                uem = get_annotated(current_file)
                _ = metric(reference, hypothesis, uem=uem)

        # print pipeline metric (when available)
        if metric is None:
            return

        output_eval = output_dir / f'{protocol_name}.{subset}.eval'
        with open(output_eval, 'w') as fp:
            fp.write(str(metric))<|MERGE_RESOLUTION|>--- conflicted
+++ resolved
@@ -327,12 +327,8 @@
             scheduler=self.scheduler_,
             learning_rate=self.learning_rate_,
             train_dir=train_dir,
-<<<<<<< HEAD
-            device=device)
-=======
-            device=self.device,
+            device=device,
             callbacks=self.callbacks_)
->>>>>>> 55159457
 
         for _ in iterations:
             pass
